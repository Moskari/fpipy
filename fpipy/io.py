--- conflicted
+++ resolved
@@ -159,12 +159,7 @@
                 coords={c.height_coord: envi['y'], c.width_coord: envi['x']},
                 attrs={'units': raw_unit}
                 )
-<<<<<<< HEAD
-        ds[c.cfa_data] = (c.cfa_dims, envi.values[1:, ::])
-=======
         ds[c.cfa_data] = (c.cfa_dims, envi.data[1:, ::])
-        ds[c.cfa_data].attrs[c.dc_included_attr] = True
->>>>>>> 5e9a9fbb
     else:
         # Note that we do not no whether or not the data still includes dark
         # current (only that there was no reference).
