# -*- coding: utf-8 -*-

"""Tools for simulating CFA data from radiance cubes.
"""

import numpy as np
<<<<<<< HEAD
=======
from colour_demosaicing import masks_CFA_Bayer
from .raw import BayerPattern


def fpi_bayer_spectral_signal(T_fpi, Q_eff, T_rgb):
    """Spectral signal for a given FPI gap and order.

    Parameters
    ----------
    T_fpi : array-like
        (3, band) array of FPI transmittances for orders n, n+1 and n+2
        for a given etalon gap length.

    Q_eff : array-like
        (band,) array of quantum efficiencies of the sensor

    T_rgb : array-like
        (3, band) array of tranmittances of the R, G and B pixels.

    Returns
    -------
    S : np.ndarray
        (3, 3) matrix of effective transmittances for the FPI imager.
    """
    return np.einsum('pb,b,cb->pc', T_fpi, Q_eff, T_rgb)


def fpi_bandpass_lims(d, n):
    """Bandpass filter limits for a single order of an FPI at given gap.

    Parameters
    ----------
    d : float
        Gap length of the Fabry-Perot etalon.

    n : int
        The order of the FPI peak included in the limits

    Returns
    -------
    (lmin, lmax) : tuple of float
        Minimum and maximum wavelengths that include the three FPI orders.
    """
    lmax = 2 * d * (1 / n + 1 / (2 * n * (n - 1)))
    lmin = 2 * d * (1 / n - 1 / (2 * n * (n - 1)))
    return (lmin, lmax)


def fpi_bayer_imager(radiance, T_fpi, exposure, T_mosaic, Q_eff, pxformat):
    """Simulate a Fabry-Perot interferometer filtered Bayer sensor image.

    Parameters
    ----------
    radiance : array-like
        (y, x, band) array of radiance values.

    T_fpi : array-like
        (a, b) array of Fabry-Perot interferometer transmittances
        for each band and gap length value a.

    exposure : float
        Exposure (integration time) in milliseconds.

    T_mosaic : array-like
        (y, x, band) array of spectral transmittances for the Bayer mosaic.

    Q_eff : array-like
        Quantum efficiencies of the sensor for each band/wavelength.

    pxformat : str
        Pixel format to discretize result to.

    Result
    ------
    np.ndarray
        (a, y, x) stack of Bayer mosaic images
    """

    res = np.zeros((*radiance.shape[:-1], T_fpi.shape[0]))
    for a, T_gap in enumerate(T_fpi):
        # T_fpi is usually mostly zero, so optimize by indexing
        # the data arrays
        peak_idx = np.nonzero(T_gap)
        res[a, ::] = bayer_sensor(
            T_gap[peak_idx] * radiance[::, peak_idx],
            exposure,
            T_mosaic[::, peak_idx],
            Q_eff[peak_idx],
            pxformat
            )
    return res


def bayer_sensor(radiance, exposure, T_mosaic, Q_eff, pxformat):
    """Simulate a Bayer sensor image.

    Parameters
    ----------
    radiance : array-like
        (y, x, band) array of radiance values.

    exposure : float
        Exposure (integration time) in milliseconds.

    T_mosaic : array-like
        (y, x, band) array of spectral transmittances for the Bayer mosaic.

    Q_eff : array-like
        Quantum efficiencies of the sensor for each band/wavelength.

    pxformat : str
        Pixel format to discretize result to.

    Result
    ------
    np.ndarray
        (y, x) Bayer mosaic
    """
    mosaic_radiance = T_mosaic * radiance
    return mono_sensor(mosaic_radiance, exposure, Q_eff, pxformat)


def mosaic_transmittances(shape, pattern, T_rgb):
    """Transmittances of a Bayer filter mosaic.

    Parameters
    ----------
    shape : pair of int
        (y, x) Shape of the filter array.
    pattern : BayerPattern or str
        The Bayer filter pattern of the array.
    T_rgb : array-like
        (3, b) arrays of transmittances of the R, G and B
        pixels for each band.

    Result
    ------
    np.ndarray
        (y, x, b) array of mosaic responses for each band.
    """
    pattern = BayerPattern.get(pattern).name
    masks = np.stack(masks_CFA_Bayer(shape, pattern), axis=0)

    return np.einsum('cb,cyx->yxb', T_rgb, masks)


def mono_sensor(radiance, exposure, Qeff, pxformat):
    """Simulate a monochromatic sensor image.

    Simulates a linear monochromatic sensor response for a given radiance
    signal and exposure.

    Parameters
    ----------
    radiance : array-like
        (y, x, band) array of radiance values.

    exposure : float
        Exposure (integration time) in milliseconds.

    Q_eff : array-like
        Quantum efficiencies of the sensor for each band/wavelength.

    pxformat : str
        Pixel format to discretize result to.

    Return
    ------
    np.ndarray
        (y, x) monochromatic image.
    """
    res = exposure * np.dot(radiance, Qeff)
    return quantize(res, pxformat)


def quantize(im, pxformat):
    """Quantize a floating-point image to the desired pixel format.

    Simple quantization to maximum levels allowed by the pixel format
    and including the full range of the data.

    Parameters
    ----------
    im : array-like
        Array of floating point values.

    pxformat : str
        Pixel format string (as defined in GenICAM).
    """

    # Bits to use for discretization
    bits = {
        'Mono16': 16,
        'Mono12': 12,
        'BayerRG12': 12,
        'BayerGB12': 12,
        'BayerBG12': 12,
        'BayerGB12': 12,
    }

    return _quantize_mono_uint(im, bits[pxformat])


def _quantize_mono_uint(x, bits):
    """Quantize the given array into bits worth of bins.

    Parameters
    ----------
    x : array-like
        Array of values to be quantized
    bits : int
        Number of bits in the output

    Result
    ------
    np.ndarray
        Array of values between (0, 2**bits - 1) using
        the smallest integer type possible
        (See `np.min_scalar_type` for more info).
    """
    new_max = 2 ** bits - 1
    new_type = np.min_scalar_type(new_max)
    qfac = np.nanmax(x) / new_max

    x = x - np.nanmin(x)
    x = x / qfac

    bins = np.arange(0, 2**bits)
    return np.digitize(x, bins, right=True).astype(new_type)


def create_cfa(rad, S, pattern):
    """Simulate a colour filter array data from radiance data.

    Parameters
    ----------
    rad : xarray.DataArray
        Radiance datacube with wavelength information.

    S : list of xarray.DataArray
        Responses for different colours of the CFA for each wavelength

    pattern : BayerPattern or str
        Bayer pattern for the CFA.

    Returns
    -------
    cfa : `xarray.Dataset`
        CFA images with the given pattern and responses.


    Examples
    --------
    Using a mockup response matrix to create a CFA from radiance::

        import xarray as xr
        import numpy as np
        from fpipy.data import house_radiance
        from fpipy.simulate import create_cfa

        # load example radiance data
        rad = house_radiance()
        rad = rad.swap_dims({'band':'wavelength'})

        # create a mockup response matrix
        S1 = xr.DataArray(
            np.eye(3),
            dims=('colour', 'wavelength'),
            coords={
                'colour':['R','G','B'],
                'wavelength': rad.wavelength.data[:-1]
                }
            )
        S2 = xr.DataArray(
            np.eye(3),
            dims=('colour', 'wavelength'),
            coords={
                'colour':['R','G','B'],
                'wavelength': rad.wavelength.data[1:]
                }
            )

        S = [S1, S2]

        # Simulate a RGGB pattern CFA
        simulated_raw = create_cfa(rad, S, 'RGGB')

    """

    x, y = rad.x, rad.y

    # Assume that we have rectilinear coordinates
    width, height = x.size, y.size
    bands = len(S)

    # TODO: Add support for arbitrary patterns & colours
    masks = xr.DataArray(
                np.array(masks_CFA_Bayer((height, width), str(pattern))),
                dims=('colour', 'y', 'x'),
                coords={'colour': ['R', 'G', 'B'], 'y': y, 'x': x}
                )

    cfadata = np.zeros((bands, height, width))
    for band in range(0, bands):
        s = S[band]
        for c in s.colour:
            mask = masks.sel(colour=c)
            cfadata[band][mask] = xr.dot(
                s.sel(colour=c),
                rad.sel(wavelength=s.wavelength),
                dims='wavelength'
                ).data[mask]

    cfa = xr.DataArray(
        cfadata,
        dims={
            'band': range(0, bands),
            'y': range(0, height),
            'x': range(0, width)
            },
        coords={'band': range(1, bands + 1), 'x': x, 'y': y})

    return cfa
>>>>>>> abdf740d


def fpi_transmittance(wl, l, R):
    """Transmittance of the FPI at given wavelength, gap and mirror reflectance

    Parameters
    ----------
    wl : np.float64
        Wavelength in chosen units (matching gap length)
    l : np.float64
        Gap length in chosen units (matching wavelength)
    R : np.float64
        Reflectance of the FPI mirrors

    Returns
    -------
    np.float64
        Reflectance of the Fabry-Perot interferometer
    """
    F = finesse_coefficient(R)
    delta = fpi_phase_difference(wl, l)
    return 1 / (1 + F * np.sin(delta / 2) ** 2)


def finesse_coefficient(R):
    """Finesse coefficient of the etalon

    Parameters
    ----------
    R : np.float64
        Reflectance of the etalon mirrors

    Returns
    -------
    np.float64
        Finesse coefficient of the etalon
    """
    return 4 * R / (1 - R)**2


def fpi_phase_difference(wl, l):
    """Phase difference between pairs of transmitted beams in the FPI

    Parameters
    ----------
    wl : np.float64
        Wavelength of the light in chosen units (matching gap length)
    l : np.float64
        Gap length in chosen units (matching wavelength)

    Returns
    -------
    np.float64
        Phase difference in radians
    """
    n = 1
    theta = 1
    return phase_difference(wl, n, l, theta)


def phase_difference(wl, n, l, theta):
    """Phase difference between pairs of transmitted beams in the etalon

    Parameters
    ----------
    wl : np.float64
        Wavelength of the light in chosen units (matching gap length)
    n : np.float64
        Refractive index of the mirrors
    l : np.float64
        Gap length in chosen units (matching wavelength)
    theta : np.float64
        Angle of the beam entering the etalon in radians

    Returns
    -------
    np.float64
        Phase difference in radians
    """
    return 4 * np.pi * n * l * np.cos(theta) / wl


def fpi_triplet(wl, l):
    """Generate a triplet of etalon peaks (wavelengths) given the lowest.

    Parameters
    ----------
    wl : np.float64
        Lowest wavelength of the triplet.

    l : np.float64
        Gap of the etalon.

    Returns
    -------
    (wl1, wl2, wl3) : tuple of np.float64
        Triplet of consecutive peaks of the Fabry-Perot etalon

    """

    wl2 = wl + fsr_fpi(wl, l)
    wl3 = wl2 + fsr_fpi(wl2, l)

    return wl, wl2, wl3


def fsr_fpi(wl, l):
    """Free spectral range in the FPI.

    Special case of `free_spectral_range` with :math:`n_g = 1` for air
    and collimated light at :math:`\\theta=0`.

    Parameters
    ----------
    wl : np.float64
        Wavelength of the nearest peak.

    l : np.float64
        Gap of the etalon.

    Returns
    -------
    np.float64
        FSR of the FPI at the given values.

    """
    ng = 1.0
    theta = 0.0
    return free_spectral_range(wl, l, ng, theta)


def free_spectral_range(wl, l, ng, theta):
    """Free spectral range of the Fabry-Perot etalon as

    .. math::

        \\Delta\\lambda = \\frac{\\lambda^2}{2 n l \\cos(\\theta)}


    Parameters
    ----------
    wl : np.float64
        Wavelength of the nearest peak.

    l : np.float64
        Gap of the etalon.

    ng : np.float64
        Group refractive index of the media.

    theta : np.float64
        Angle of the ligth entering the etalon.


    Returns
    -------
    fsr : np.float64
        Free spectral range of the Fabry-Perot etalon

    """
    return wl**2 / (2 * ng * l * np.cos(theta) + wl)


def fpi_gap(wl, fsr):
    """Approximate value of the FPI gap.

    Special case of `etalon_gap` with :math:`ng = 1` and :math:`\\theta=0`.

    Parameters
    ----------
    wl : np.float64
        Peak wavelength

    fsr : np.float64
        Free spectral range near the peak.

    Returns
    -------
    l : np.float64
        Approximate gap length of the FPI.

    """
    ng = 1.0
    theta = 0.0
    return etalon_gap(wl, fsr, ng, theta)


def etalon_gap(wl, fsr, ng, theta):
    """Approximate value of the Fabry-Perot etalon gap.

    Approximates the gap length :math:`l` from the formula of the FSR as

    .. math::

        l = \\frac{\\lambda (\\lambda - \\Delta\\lambda)}
                  {\\Delta\\lambda 2 n \\cos(\\theta)}

    Parameters
    ----------
    wl : np.float64
        Peak wavelength

    fsr : np.float64
        Free spectral range near the peak.

    ng : np.float64
        Group refractive index of the media.

    theta : np.float64
        Angle of the light entering the etalon.

    Returns
    -------
    l : np.float64
        Approximate gap length of the Fabry-Perot etalon.

    """

    return wl * (wl - fsr) / (2 * ng * fsr * np.cos(theta))<|MERGE_RESOLUTION|>--- conflicted
+++ resolved
@@ -3,11 +3,9 @@
 """Tools for simulating CFA data from radiance cubes.
 """
 
+import xarray as xr
 import numpy as np
-<<<<<<< HEAD
-=======
-from colour_demosaicing import masks_CFA_Bayer
-from .raw import BayerPattern
+from .bayer import BayerPattern, rgb_masks
 
 
 def fpi_bayer_spectral_signal(T_fpi, Q_eff, T_rgb):
@@ -147,7 +145,7 @@
         (y, x, b) array of mosaic responses for each band.
     """
     pattern = BayerPattern.get(pattern).name
-    masks = np.stack(masks_CFA_Bayer(shape, pattern), axis=0)
+    masks = rgb_masks(shape, pattern)
 
     return np.einsum('cb,cyx->yxb', T_rgb, masks)
 
@@ -303,7 +301,7 @@
 
     # TODO: Add support for arbitrary patterns & colours
     masks = xr.DataArray(
-                np.array(masks_CFA_Bayer((height, width), str(pattern))),
+                rgb_masks((height, width), str(pattern)),
                 dims=('colour', 'y', 'x'),
                 coords={'colour': ['R', 'G', 'B'], 'y': y, 'x': x}
                 )
@@ -329,7 +327,6 @@
         coords={'band': range(1, bands + 1), 'x': x, 'y': y})
 
     return cfa
->>>>>>> abdf740d
 
 
 def fpi_transmittance(wl, l, R):
