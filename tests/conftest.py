import pytest
try:
    import dask
except ImportError:
    dask = None

import fpipy.testing as fpt
import fpipy.conventions as c
from fpipy.data import house_raw, house_radiance, house_calibration


@pytest.fixture(scope="session")
def calib_seq():
    return house_calibration()


@pytest.fixture(scope="session")
def rad_ENVI():
    kwargs = {}
    if dask:
        kwargs.update({'chunks': {'band': 1}})
    return house_radiance(**kwargs)


@pytest.fixture(scope="session")
def raw_ENVI():
    kwargs = {}
    if dask:
        kwargs.update({'chunks': {'band': 1}})
    return house_raw(**kwargs)


@pytest.fixture()
def wl_range():
    return (400, 1200)


@pytest.fixture
def metas(size, wl_range):
    return fpt.metadata(size, wl_range)


@pytest.fixture(
    params=[
        (10, 2, 2),
        (1, 8, 8),
        (1, 12, 8),
        (1, 8, 10),
        (3, 8, 8),
        ])
def size(request):
    return request.param


@pytest.fixture(
    params=[
        'GBRG', 'GRBG', 'BGGR', 'RGGB',
        'BayerGB', 'BayerGR', 'BayerBG', 'BayerRG'
        ])
def pattern(request):
    return request.param


@pytest.fixture
def cfa(size, pattern):
    return fpt.cfa(size, pattern, R=1, G=2, B=5)


@pytest.fixture(params=[0, 1])
def dark_level(request):
    return request.param


@pytest.fixture
def dark(size, dark_level):
    _, y, x = size
<<<<<<< HEAD
    return np.full((y, x), dark_level, dtype=np.uint16)
=======
    return request.param, fpt.dark((y, x))
>>>>>>> 5e9a9fbb


@pytest.fixture(params=[1, 0.5, [1, 0.5]])
def exposure(request, size):
    if np.isscalar(request.param):
        return request.param
    else:
        return np.tile(request.param, size[0] // 2 + 1)[:size[0]]


@pytest.fixture(params=[2])
def gain(request):
    return request.param


@pytest.fixture
<<<<<<< HEAD
def raw(cfa, dark, pattern, exposure, gain, metas):
    b, y, x = cfa.shape
    sinvs, npeaks, wls = metas

    data = xr.DataArray(
        cfa,
        dims=c.cfa_dims,
        )

    if not np.isscalar(exposure):
        exposure = (c.image_index, exposure[:b])

    raw = xr.Dataset(
        data_vars={
            c.cfa_data: data,
            c.dark_reference_data: (c.dark_ref_dims, dark),
            c.number_of_peaks: (c.image_index, npeaks),
            c.sinv_data: (c.sinv_dims, sinvs),
            c.cfa_pattern_data: pattern,
            c.camera_exposure: exposure,
            c.camera_gain: gain,
            c.wavelength_data: ((c.image_index, c.peak_coord), wls),
            },
        coords={
            c.image_index: np.arange(b),
            c.peak_coord: np.array([1, 2, 3]),
            c.colour_coord: ['R', 'G', 'B'],
            },
        )

    return raw


@pytest.fixture
def rad(cfa, dark_level, exposure, metas):
    k, y, x = cfa.shape
    _, npeaks, _ = metas
    b = np.sum(npeaks)

    # Purposefully computed by hand
    # Currently only works for the dark levels 0, 1
    values = np.array([5, 2, 1, 7, 6, 3], dtype=np.float64)
    dark_rad = dark_level * np.array([1, 1, 1, 2, 2, 2], dtype=np.float64)
    values = values - dark_rad

    if np.isscalar(exposure):
        values = values / exposure
    else:
        idxs = [0, 1, 2, 1, 2, 2][:b]
        exps = exposure[idxs]
        values = values / exps

    values = values.reshape(-1, 1, 1)
    values = np.tile(values, (b // 6 + 1, 1, 1))[:b]

    data = np.kron(np.ones((y, x), dtype=np.float64), values)
    wls = wavelengths(b)

    rad = xr.Dataset(
            data_vars={
                c.radiance_data: (c.radiance_dims, data),
                c.wavelength_data: (c.band_index, wls),
                },
            coords={
                c.band_index: np.arange(b),
                }
            )
    return rad
=======
def raw(cfa, dark, pattern, exposure, metas):
    raw = fpt.raw(cfa, dark, pattern, exposure, metas)
    if dask:
        return raw.chunk({c.image_index: 1})
    else:
        return raw


@pytest.fixture
def rad(cfa, dark, exposure, metas, wl_range):
    rad = fpt.rad(cfa, dark, exposure, metas, wl_range)
    if dask:
        return rad.chunk({c.band_index: 1})
    else:
        return rad
>>>>>>> 5e9a9fbb
<|MERGE_RESOLUTION|>--- conflicted
+++ resolved
@@ -1,4 +1,5 @@
 import pytest
+import numpy as np
 try:
     import dask
 except ImportError:
@@ -74,11 +75,7 @@
 @pytest.fixture
 def dark(size, dark_level):
     _, y, x = size
-<<<<<<< HEAD
-    return np.full((y, x), dark_level, dtype=np.uint16)
-=======
-    return request.param, fpt.dark((y, x))
->>>>>>> 5e9a9fbb
+    return fpt.dark((y, x), dark_level)
 
 
 @pytest.fixture(params=[1, 0.5, [1, 0.5]])
@@ -95,89 +92,18 @@
 
 
 @pytest.fixture
-<<<<<<< HEAD
-def raw(cfa, dark, pattern, exposure, gain, metas):
-    b, y, x = cfa.shape
-    sinvs, npeaks, wls = metas
-
-    data = xr.DataArray(
-        cfa,
-        dims=c.cfa_dims,
-        )
-
-    if not np.isscalar(exposure):
-        exposure = (c.image_index, exposure[:b])
-
-    raw = xr.Dataset(
-        data_vars={
-            c.cfa_data: data,
-            c.dark_reference_data: (c.dark_ref_dims, dark),
-            c.number_of_peaks: (c.image_index, npeaks),
-            c.sinv_data: (c.sinv_dims, sinvs),
-            c.cfa_pattern_data: pattern,
-            c.camera_exposure: exposure,
-            c.camera_gain: gain,
-            c.wavelength_data: ((c.image_index, c.peak_coord), wls),
-            },
-        coords={
-            c.image_index: np.arange(b),
-            c.peak_coord: np.array([1, 2, 3]),
-            c.colour_coord: ['R', 'G', 'B'],
-            },
-        )
-
-    return raw
+def raw(cfa, dark, pattern, exposure, gain, metas, wl_range):
+    res = fpt.raw(cfa, dark, pattern, exposure, gain, metas, wl_range)
+    if dask:
+        return res.chunk({c.image_index: 1})
+    else:
+        return res
 
 
 @pytest.fixture
-def rad(cfa, dark_level, exposure, metas):
-    k, y, x = cfa.shape
-    _, npeaks, _ = metas
-    b = np.sum(npeaks)
-
-    # Purposefully computed by hand
-    # Currently only works for the dark levels 0, 1
-    values = np.array([5, 2, 1, 7, 6, 3], dtype=np.float64)
-    dark_rad = dark_level * np.array([1, 1, 1, 2, 2, 2], dtype=np.float64)
-    values = values - dark_rad
-
-    if np.isscalar(exposure):
-        values = values / exposure
-    else:
-        idxs = [0, 1, 2, 1, 2, 2][:b]
-        exps = exposure[idxs]
-        values = values / exps
-
-    values = values.reshape(-1, 1, 1)
-    values = np.tile(values, (b // 6 + 1, 1, 1))[:b]
-
-    data = np.kron(np.ones((y, x), dtype=np.float64), values)
-    wls = wavelengths(b)
-
-    rad = xr.Dataset(
-            data_vars={
-                c.radiance_data: (c.radiance_dims, data),
-                c.wavelength_data: (c.band_index, wls),
-                },
-            coords={
-                c.band_index: np.arange(b),
-                }
-            )
-    return rad
-=======
-def raw(cfa, dark, pattern, exposure, metas):
-    raw = fpt.raw(cfa, dark, pattern, exposure, metas)
-    if dask:
-        return raw.chunk({c.image_index: 1})
-    else:
-        return raw
-
-
-@pytest.fixture
-def rad(cfa, dark, exposure, metas, wl_range):
-    rad = fpt.rad(cfa, dark, exposure, metas, wl_range)
+def rad(cfa, dark_level, exposure, metas, wl_range):
+    rad = fpt.rad(cfa, dark_level, exposure, metas, wl_range)
     if dask:
         return rad.chunk({c.band_index: 1})
     else:
-        return rad
->>>>>>> 5e9a9fbb
+        return rad